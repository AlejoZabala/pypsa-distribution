--- conflicted
+++ resolved
@@ -105,7 +105,6 @@
   scaling_factor: 15000
 
 
-<<<<<<< HEAD
 microgrids_list : 
     microgridA: 
       lon_min: -11.6807
@@ -114,40 +113,20 @@
       lat_max: 7.9905
     
     microgridB: 
-      lon_min: -12.9856
-      lon_max: -12.3320
+      lon_min: -9.6807
+      lon_max: -9.3320
       lat_min: 8.8697
       lat_max: 8.9905
 
     microgridC: 
-      lon_min: -10.9999
-      lon_max: -10.8568
+      lon_min: -9.1235
+      lon_max: -8.3320
       lat_min: 8.800
       lat_max: 9.9905
-=======
-microgrids_list:
-  microgridA:
-    lon_min: -11.6807
-    lon_max: -11.3320
-    lat_min: 7.8697
-    lat_max: 7.9905
-
-  microgridB:
-    lon_min: -9.6807
-    lon_max: -9.3320
-    lat_min: 8.8697
-    lat_max: 8.9905
-
-  microgridC:
-    lon_min: -9.1235
-    lon_max: -8.3320
-    lat_min: 8.800
-    lat_max: 9.9905
 
 
-
+    
 
 
 load:
-  scaling_factor: 15000
->>>>>>> a31d75a3
+  scaling_factor: 15000